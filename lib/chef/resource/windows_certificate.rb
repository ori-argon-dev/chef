#
# Author:: Richard Lavey (richard.lavey@calastone.com)
#
# Copyright:: 2015-2017, Calastone Ltd.
# Copyright:: Copyright (c) Chef Software Inc.
#
# Licensed under the Apache License, Version 2.0 (the "License");
# you may not use this file except in compliance with the License.
# You may obtain a copy of the License at
#
#     http://www.apache.org/licenses/LICENSE-2.0
#
# Unless required by applicable law or agreed to in writing, software
# distributed under the License is distributed on an "AS IS" BASIS,
# WITHOUT WARRANTIES OR CONDITIONS OF ANY KIND, either express or implied.
# See the License for the specific language governing permissions and
# limitations under the License.
#

require_relative "../util/path_helper"
require_relative "../resource"
require_relative "../exceptions"
module Win32
  autoload :Certstore, "win32-certstore" if Chef::Platform.windows?
end
autoload :OpenSSL, "openssl"
require "chef-utils/dist" unless defined?(ChefUtils::Dist)

class Chef
  class Resource
    class WindowsCertificate < Chef::Resource
      unified_mode true

      provides :windows_certificate

      description "Use the **windows_certificate** resource to install a certificate into the Windows certificate store from a file. The resource grants read-only access to the private key for designated accounts. Due to current limitations in WinRM, installing certificates remotely may not work if the operation requires a user profile. Operations on the local machine store should still work."
      introduced "14.7"
      examples <<~DOC
      **Add PFX cert to local machine personal store and grant accounts read-only access to private key**

      ```ruby
      windows_certificate 'c:/test/mycert.pfx' do
        pfx_password 'password'
        private_key_acl ["acme\\fred", "pc\\jane"]
      end
      ```

      **Add cert to trusted intermediate store**

      ```ruby
      windows_certificate 'c:/test/mycert.cer' do
        store_name 'CA'
      end
      ```

      **Remove all certificates matching the subject**

      ```ruby
      windows_certificate 'me.acme.com' do
        action :delete
      end
      ```
      DOC

      property :source, String,
        description: "The source file (for create and acl_add), thumbprint (for delete, export and acl_add) or subject (for delete or export) if it differs from the resource block's name.",
        name_property: true

      property :pfx_password, String,
        description: "The password to access the object with if it is a pfx file."

      property :private_key_acl, Array,
        description: "An array of 'domain\\account' entries to be granted read-only access to the certificate's private key. Not idempotent."

      property :store_name, String,
        description: "The certificate store to manipulate.",
        default: "MY", equal_to: ["TRUSTEDPUBLISHER", "TrustedPublisher", "CLIENTAUTHISSUER", "REMOTE DESKTOP", "ROOT", "TRUSTEDDEVICES", "WEBHOSTING", "CA", "AUTHROOT", "TRUSTEDPEOPLE", "MY", "SMARTCARDROOT", "TRUST", "DISALLOWED"]

      property :user_store, [TrueClass, FalseClass],
        description: "Use the `CurrentUser` store instead of the default `LocalMachine` store. Note: Prior to #{ChefUtils::Dist::Infra::CLIENT}. 16.10 this property was ignored.",
        default: false

      # lazy used to set default value of sensitive to true if password is set
      property :sensitive, [TrueClass, FalseClass],
        description: "Ensure that sensitive resource data is not logged by the #{ChefUtils::Dist::Infra::CLIENT}.",
        default: lazy { pfx_password ? true : false }, skip_docs: true

      property :exportable, [TrueClass, FalseClass],
        description: "Ensure that imported pfx certificate is exportable. Please provide 'true' if you want the certificate to be exportable.",
        default: false,
        introduced: "16.8"

      property :output_path, String,
        description: "A path on the node where a certificate object (pfx, pem, cer, key, etc) can be exported to.",
        introduced: "16.10"

      action :create do
        description "Creates or updates a certificate."

        ext = get_file_extension(new_resource.source)

        # PFX certificates contains private keys and we import them with some other approach

        import_certificates(fetch_cert_object(ext), (ext == ".pfx"))
      end

      # acl_add is a modify-if-exists operation : not idempotent
      action :acl_add do
        description "Adds read-only entries to a certificate's private key ACL."

        if ::File.exist?(new_resource.source)
          hash = "$cert.GetCertHashString()"
          code_script = cert_script(false)
          guard_script = cert_script(false)
        else
          # make sure we have no spaces in the hash string
          hash = "\"#{new_resource.source.gsub(/\s/, "")}\""
          code_script = ""
          guard_script = ""
        end
        code_script << acl_script(hash)
        guard_script << cert_exists_script(hash)

        powershell_script "setting the acls on #{new_resource.source} in #{ps_cert_location}\\#{new_resource.store_name}" do
          convert_boolean_return true
          code code_script
          only_if guard_script
          sensitive if new_resource.sensitive
        end
      end

      action :delete do
        description "Deletes a certificate."

        cert_obj = fetch_cert

        if cert_obj
          converge_by("Deleting certificate #{new_resource.source} from Store #{new_resource.store_name}") do
            delete_cert
          end
        else
          Chef::Log.debug("Certificate not found")
        end
      end

      action :fetch do
        description "Fetches a certificate."

        if !new_resource.output_path
          raise Chef::Exceptions::ResourceNotFound, "You must include an output_path parameter when calling the fetch action"
        end

<<<<<<< HEAD
        if ::File.extname(new_resource.output_path) == ".pfx"
=======
        puts "Output path is #{new_resource.output_path}"

        if ::File.extname(new_resource.output_path) == ".pfx"
          puts "Thumbprint is : #{resolve_thumbprint(new_resource.source)}"
>>>>>>> ee0114ab
          powershell_exec!(pfx_ps_cmd(resolve_thumbprint(new_resource.source), store_location: ps_cert_location, store_name: new_resource.store_name, output_path: new_resource.output_path, password: new_resource.pfx_password ))
        else
          cert_obj = fetch_cert
        end

        if cert_obj
          converge_by("Fetching certificate #{new_resource.source} from Store \\#{ps_cert_location}\\#{new_resource.store_name}") do
            export_cert(cert_obj, output_path: new_resource.output_path, store_name: new_resource.store_name , store_location: ps_cert_location, pfx_password: new_resource.pfx_password)
          end
        else
          Chef::Log.debug("Certificate not found")
        end
      end

      action :verify do
        description "Verifies a certificate and logs the result"

        out = verify_cert
        if !!out == out
          out = out ? "Certificate is valid" : "Certificate not valid"
        end
        Chef::Log.info(out.to_s)
      end

      action_class do
        @local_pfx_path = ""

        CERT_SYSTEM_STORE_LOCAL_MACHINE                    = 0x00020000
        CERT_SYSTEM_STORE_CURRENT_USER                     = 0x00010000

        def add_cert(cert_obj)
          store = ::Win32::Certstore.open(new_resource.store_name, store_location: native_cert_location)
          store.add(cert_obj)
        end

        def add_pfx_cert(path) #expecting a path object here.
          exportable = new_resource.exportable ? 1 : 0
          store = ::Win32::Certstore.open(new_resource.store_name, store_location: native_cert_location)
          store.add_pfx(path, new_resource.pfx_password, exportable)
        end

        def delete_cert
          store = ::Win32::Certstore.open(new_resource.store_name, store_location: native_cert_location)
          store.delete(resolve_thumbprint(new_resource.source))
        end

        def fetch_cert
          store = ::Win32::Certstore.open(new_resource.store_name, store_location: native_cert_location)
          if new_resource.output_path && ::File.extname(new_resource.output_path) == ".key"
            fetch_key
            # store.get_key(resolve_thumbprint(new_resource.source), store_name: new_resource.store_name, store_location: ps_cert_location)
          else
            store.get(resolve_thumbprint(new_resource.source), store_name: new_resource.store_name, store_location: native_cert_location)
          end
        end

        def fetch_key
          require "openssl"
          file_name = ::File.basename(new_resource.output_path, ::File.extname(new_resource.output_path))
          directory = ::File.dirname(new_resource.output_path)
          pfx_file = file_name + ".pfx"
          new_pfx_output_path = ::File.join(Chef::FileCache.create_cache_path('pfx_files'), pfx_file)
<<<<<<< HEAD
=======
          puts "In Key Fetch"
          # puts "Thumbprint is #{resolve_thumbprint(new_resource.source)}"
          # puts "Store Location : #{ps_cert_location}"
          # puts "Store Name : #{new_resource.store_name}"
          # puts "Output Path : #{new_pfx_output_path}"
          # puts "Password : #{new_resource.pfx_password}"
>>>>>>> ee0114ab
          powershell_exec(pfx_ps_cmd(resolve_thumbprint(new_resource.source), store_location: ps_cert_location, store_name: new_resource.store_name, output_path: new_pfx_output_path, password: new_resource.pfx_password ))
          pkcs12 = OpenSSL::PKCS12.new(::File.binread(new_pfx_output_path), new_resource.pfx_password)
          f = ::File.open(new_resource.output_path, "w")
          f.write(pkcs12.key.to_s)
          f.flush
          f.close
        end

        def get_file_extension(file_name)
          type = url_or_file?(file_name)

          if type == "file"
            ::File.extname(file_name)
          elsif type == "url"
            require 'open-uri'
            uri = URI.parse(file_name)
            output_file = ::File.basename(uri.path)
            ::File.extname(output_file)
          end

        end

        def get_file_name(path_name)
          type = url_or_file?(path_name)

          if type == "file"
            ::File.extname(path_name)
          elsif type == "url"
            require 'open-uri'
            uri = URI.parse(path_name)
            ::File.basename(uri.path)
          end

        end

        # did I get passed a file, a url, or a mistake?
        def url_or_file?(source)
          require 'uri'

          uri = URI.parse(source)

          if source == uri.kind_of?(URI::HTTP) || uri.kind_of?(URI::HTTPS)
            "url"
          elsif ::File.file?(source)
            "file"
          else
            raise Chef::Exceptions::FileNotFound, "Invalid Source File"
          end
        end

        # Thumbprints should be exactly 40 Hex characters
        def valid_thumbprint?(string)
          string.match?(/[0-9A-Fa-f]/) && string.length == 40
        end

        def get_thumbprint(store_name, location, source)
          <<-GETTHUMBPRINTCODE
            $content = Get-ChildItem  -Path Cert:\\#{location}\\#{store_name} | Where-Object {$_.Subject -Match "#{source}"} | Select-Object Thumbprint
            $content.thumbprint
          GETTHUMBPRINTCODE
        end

        def resolve_thumbprint(thumbprint)
          return thumbprint if valid_thumbprint?(thumbprint)
          powershell_exec!(get_thumbprint(new_resource.store_name, ps_cert_location, new_resource.source)).result
        end

        # Checks whether a certificate with the given thumbprint
        # is already present and valid in certificate store
        # If the certificate is not present, verify_cert returns a String: "Certificate not found"
        # But if it is present but expired, it returns a Boolean: false
        # Otherwise, it returns a Boolean: true
        # updated this method to accept either a subject name or a thumbprint - 1/29/2021

        def verify_cert(thumbprint = new_resource.source)
          store = ::Win32::Certstore.open(new_resource.store_name, store_location: native_cert_location)
          if new_resource.pfx_password.nil?
            store.valid?(resolve_thumbprint(thumbprint), store_location: native_cert_location, store_name: new_resource.store_name )
          else
            store.valid?(resolve_thumbprint(thumbprint), store_location: native_cert_location, store_name: new_resource.store_name)
          end
        end

        # this array structure is solving 2 problems. The first is that we need to have support for both the CurrentUser AND LocalMachine stores
        # Secondly, we need to pass the proper constant name for each store to win32-certstore but also pass the short name to powershell scripts used here
        def ps_cert_location
          new_resource.user_store ? "CurrentUser" : "LocalMachine"
        end

        def pfx_ps_cmd(thumbprint, store_location: "LocalMachine", store_name: "My", output_path:, password: )
<<<<<<< HEAD
          # require "pry"
          # binding.pry
          <<-CMD
            $mypwd = ConvertTo-SecureString -String "#{password}" -Force -AsPlainText
=======
          puts "My thumbprint is : #{thumbprint}"
          puts "My store location is : #{store_location}"
          puts "My store name is : #{store_name}"
          puts "My output path is : #{output_path}"
          puts  "My password is : #{password}"
          require "pry"
          binding.pry
          <<-CMD
            $mypwd = ConvertTo-SecureString -String "#{password}" -Force -AsPlainText
            Get-ChildItem -path cert:\\#{store_location}\\#{store_name} -Recurse
>>>>>>> ee0114ab
            $cert = Get-ChildItem -path cert:\\#{store_location}\\#{store_name} -Recurse | Where { $_.Thumbprint -eq "#{thumbprint.upcase}" }
            # | Export-PfxCertificate -FilePath #{output_path} -Password $mypwd
            Export-PfxCertificate -Cert $cert -FilePath "#{output_path}" -Password $mypwd
          CMD
        end

        def native_cert_location
          new_resource.user_store ? CERT_SYSTEM_STORE_CURRENT_USER : CERT_SYSTEM_STORE_LOCAL_MACHINE
        end

        def cert_script(persist)
          cert_script = "$cert = New-Object System.Security.Cryptography.X509Certificates.X509Certificate2"
          file = Chef::Util::PathHelper.cleanpath(new_resource.source, ps_cert_location)
          cert_script << " \"#{file}\""
          if ::File.extname(file.downcase) == ".pfx"
            cert_script << ", \"#{new_resource.pfx_password}\""
            if persist && new_resource.user_store
              cert_script << ", ([System.Security.Cryptography.X509Certificates.X509KeyStorageFlags]::PersistKeySet)"
            elsif persist
              cert_script << ", ([System.Security.Cryptography.X509Certificates.X509KeyStorageFlags]::PersistKeySet -bor [System.Security.Cryptography.X509Certificates.X509KeyStorageFlags]::MachineKeyset)"
            end
          end
          cert_script << "\n"
        end

        def cert_exists_script(hash)
          <<-EOH
  $hash = #{hash}
  Test-Path "Cert:\\#{ps_cert_location}\\#{new_resource.store_name}\\$hash"
          EOH
        end

        def within_store_script
          inner_script = yield "$store"
          <<-EOH
  $store = New-Object System.Security.Cryptography.X509Certificates.X509Store "#{new_resource.store_name}", ([System.Security.Cryptography.X509Certificates.StoreLocation]::#{ps_cert_location})
  $store.Open([System.Security.Cryptography.X509Certificates.OpenFlags]::ReadWrite)
  #{inner_script}
  $store.Close()
          EOH
        end

        def acl_script(hash)
          return "" if new_resource.private_key_acl.nil? || new_resource.private_key_acl.empty?

          # this PS came from http://blogs.technet.com/b/operationsguy/archive/2010/11/29/provide-access-to-private-keys-commandline-vs-powershell.aspx
          # and from https://msdn.microsoft.com/en-us/library/windows/desktop/bb204778(v=vs.85).aspx
          set_acl_script = <<-EOH
  $hash = #{hash}
  $storeCert = Get-ChildItem "cert:\\#{ps_cert_location}\\#{new_resource.store_name}\\$hash"
  if ($storeCert -eq $null) { throw 'no key exists.' }
  $keyname = $storeCert.PrivateKey.CspKeyContainerInfo.UniqueKeyContainerName
  if ($keyname -eq $null) { throw 'no private key exists.' }
  if ($storeCert.PrivateKey.CspKeyContainerInfo.MachineKeyStore)
  {
    $fullpath = "$Env:ProgramData\\Microsoft\\Crypto\\RSA\\MachineKeys\\$keyname"
  }
  else
  {
    $currentUser = New-Object System.Security.Principal.NTAccount($Env:UserDomain, $Env:UserName)
    $userSID = $currentUser.Translate([System.Security.Principal.SecurityIdentifier]).Value
    $fullpath = "$Env:ProgramData\\Microsoft\\Crypto\\RSA\\$userSID\\$keyname"
  }
          EOH
          new_resource.private_key_acl.each do |name|
            set_acl_script << "$uname='#{name}'; icacls $fullpath /grant $uname`:RX\n"
          end
          set_acl_script
        end

        # Method returns an OpenSSL::X509::Certificate object. Might also return multiple certificates if present in certificate path
        #
        # Based on its extension, the certificate contents are used to initialize
        # PKCS12 (PFX), PKCS7 (P7B) objects which contains OpenSSL::X509::Certificate.
        #
        # @note Other then PEM, all the certificates are usually in binary format, and hence
        #       their contents are loaded by using File.binread
        #
        # @param ext [String] Extension of the certificate
        #
        # @return [OpenSSL::X509::Certificate] Object containing certificate's attributes
        #
        # @raise [OpenSSL::PKCS12::PKCS12Error] When incorrect password is provided for PFX certificate
        #
        def fetch_cert_object(ext)
          type = url_or_file?(new_resource.source)

          if type == "file"
            begin
              ::File.exist?(new_resource.source)
              contents = ::File.binread(new_resource.source)
            rescue => exception
              message = "Unable to load the certificate object from the specified localpath : #{new_resource.source}\n"
              message << exception.message
              raise Chef::Exceptions::FileNotFound, message
            end
          elsif type == "url"
            require 'uri'
            uri = URI(new_resource.source)
            state = uri.is_a?(URI::HTTP) && !uri.host.nil? ? true : false
            if state
              begin
                output_file = get_file_name(new_resource.source)
                local_path = ::File.join(Chef::Config[:file_cache_path], output_file)
                @local_pfx_path = local_path
                ::File.open(local_path, "wb") do |file|
                  file.write URI.open(new_resource.source).read
                end
              rescue => exception
                message = "Not Able to Download Certificate Object at the URL specified : #{new_resource.source}\n"
                message << exception.message
                raise Chef::Exceptions::FileNotFound, message
              end

              contents = ::File.binread(local_path)

            else
              raise Chef::Exceptions::InvalidRemoteFileURI, "Not Able to Download Certificate Object at the URL specified : #{new_resource.source}"
            end
          end

          case ext
          when ".pfx"
            pfx = OpenSSL::PKCS12.new(contents, new_resource.pfx_password)
            if pfx.ca_certs.nil?
              pfx.certificate
            else
              [pfx.certificate] + pfx.ca_certs
            end
          when ".p7b"
            OpenSSL::PKCS7.new(contents).certificates
          else
            OpenSSL::X509::Certificate.new(contents)
          end
        end

        def export_cert(cert_obj, output_path:, store_name:, store_location:, pfx_password:)
          # Delete the cert if it exists. This is non-destructive in that it only removes the file and not the entire path.
          # We want to ensure we're not randomly loading an old stinky cert.
          if ::File.exists?(output_path)
            ::File.delete(output_path)
          end

          unless ::File.directory?(::File.dirname(output_path))
            FileUtils.mkdir_p(::File.dirname(output_path))
          end

          out_file = ::File.new(output_path, "w+")

          case ::File.extname(output_path)
          when ".pem"
            out_file.puts(cert_obj)
          when ".der"
            out_file.puts(cert_obj.to_der)
          when ".cer"
            cert_out = shell_out("openssl x509 -text -inform DER -in #{cert_obj.to_pem} -outform CER").stdout
            out_file.puts(cert_out)
          when ".crt"
            cert_out = shell_out("openssl x509 -text -inform DER -in #{cert_obj} -outform CRT").stdout
            out_file.puts(cert_out)
          when ".pfx"
            pfx_ps_cmd(resolve_thumbprint(new_resource.source), store_location: store_location, store_name: store_name, output_path: output_path, password: pfx_password )
          when ".p7b"
            cert_out = shell_out("openssl pkcs7 -export -nokeys -in #{cert_obj.to_pem} -outform P7B").stdout
            out_file.puts(cert_out)
          when ".key"
            out_file.puts(cert_obj)
          else
            Chef::Log.info("Supported certificate format .pem, .der, .cer, .crt, and .p7b")
          end

          out_file.close
        end

        # Imports the certificate object into cert store
        #
        # @param cert_objs [OpenSSL::X509::Certificate] Object containing certificate's attributes
        #
        # @param is_pfx [Boolean] true if we want to import a PFX certificate
        #
        def import_certificates(cert_objs, is_pfx, store_name: new_resource.store_name, store_location: native_cert_location)
          [cert_objs].flatten.each do |cert_obj|
            # thumbprint = OpenSSL::Digest.new("SHA1", cert_obj.to_der).to_s
            # pkcs = OpenSSL::PKCS12.new(cert_obj, new_resource.pfx_password)
            # cert = OpenSSL::X509::Certificate.new(pkcs.certificate.to_pem)
            thumbprint = OpenSSL::Digest.new("SHA1", cert_obj.to_der).to_s
            if is_pfx
              if verify_cert(thumbprint) == true
                Chef::Log.debug("Certificate is already present")
              else
                type = url_or_file?(new_resource.source)
                if type == "file"
                  converge_by("Creating a PFX #{new_resource.source} for Store #{new_resource.store_name}") do
                    add_pfx_cert(new_resource.source)
                  end
                elsif type == "url"
                  converge_by("Creating a PFX #{@local_pfx_path} for Store #{new_resource.store_name}") do
                    add_pfx_cert(@local_pfx_path)
                  end
                end
              end
            else
              if verify_cert(thumbprint) == true
                Chef::Log.debug("Certificate is already present")
              else
                converge_by("Creating a certificate #{new_resource.source} for Store #{new_resource.store_name}") do
                  add_cert(cert_obj)
                end
              end
            end
          end
        end
      end
    end
  end
end<|MERGE_RESOLUTION|>--- conflicted
+++ resolved
@@ -150,14 +150,7 @@
           raise Chef::Exceptions::ResourceNotFound, "You must include an output_path parameter when calling the fetch action"
         end
 
-<<<<<<< HEAD
         if ::File.extname(new_resource.output_path) == ".pfx"
-=======
-        puts "Output path is #{new_resource.output_path}"
-
-        if ::File.extname(new_resource.output_path) == ".pfx"
-          puts "Thumbprint is : #{resolve_thumbprint(new_resource.source)}"
->>>>>>> ee0114ab
           powershell_exec!(pfx_ps_cmd(resolve_thumbprint(new_resource.source), store_location: ps_cert_location, store_name: new_resource.store_name, output_path: new_resource.output_path, password: new_resource.pfx_password ))
         else
           cert_obj = fetch_cert
@@ -220,15 +213,6 @@
           directory = ::File.dirname(new_resource.output_path)
           pfx_file = file_name + ".pfx"
           new_pfx_output_path = ::File.join(Chef::FileCache.create_cache_path('pfx_files'), pfx_file)
-<<<<<<< HEAD
-=======
-          puts "In Key Fetch"
-          # puts "Thumbprint is #{resolve_thumbprint(new_resource.source)}"
-          # puts "Store Location : #{ps_cert_location}"
-          # puts "Store Name : #{new_resource.store_name}"
-          # puts "Output Path : #{new_pfx_output_path}"
-          # puts "Password : #{new_resource.pfx_password}"
->>>>>>> ee0114ab
           powershell_exec(pfx_ps_cmd(resolve_thumbprint(new_resource.source), store_location: ps_cert_location, store_name: new_resource.store_name, output_path: new_pfx_output_path, password: new_resource.pfx_password ))
           pkcs12 = OpenSSL::PKCS12.new(::File.binread(new_pfx_output_path), new_resource.pfx_password)
           f = ::File.open(new_resource.output_path, "w")
@@ -319,23 +303,8 @@
         end
 
         def pfx_ps_cmd(thumbprint, store_location: "LocalMachine", store_name: "My", output_path:, password: )
-<<<<<<< HEAD
-          # require "pry"
-          # binding.pry
           <<-CMD
             $mypwd = ConvertTo-SecureString -String "#{password}" -Force -AsPlainText
-=======
-          puts "My thumbprint is : #{thumbprint}"
-          puts "My store location is : #{store_location}"
-          puts "My store name is : #{store_name}"
-          puts "My output path is : #{output_path}"
-          puts  "My password is : #{password}"
-          require "pry"
-          binding.pry
-          <<-CMD
-            $mypwd = ConvertTo-SecureString -String "#{password}" -Force -AsPlainText
-            Get-ChildItem -path cert:\\#{store_location}\\#{store_name} -Recurse
->>>>>>> ee0114ab
             $cert = Get-ChildItem -path cert:\\#{store_location}\\#{store_name} -Recurse | Where { $_.Thumbprint -eq "#{thumbprint.upcase}" }
             # | Export-PfxCertificate -FilePath #{output_path} -Password $mypwd
             Export-PfxCertificate -Cert $cert -FilePath "#{output_path}" -Password $mypwd
