#
# Copyright:: Copyright (c) Chef Software Inc.
# License:: Apache License, Version 2.0
#
# Licensed under the Apache License, Version 2.0 (the "License");
# you may not use this file except in compliance with the License.
# You may obtain a copy of the License at
#
#     http://www.apache.org/licenses/LICENSE-2.0
#
# Unless required by applicable law or agreed to in writing, software
# distributed under the License is distributed on an "AS IS" BASIS,
# WITHOUT WARRANTIES OR CONDITIONS OF ANY KIND, either express or implied.
# See the License for the specific language governing permissions and
# limitations under the License.
#

require_relative "../resource"
require "chef-utils/dist" unless defined?(ChefUtils::Dist)

class Chef
  class Resource
    # Sets the hostname and updates /etc/hosts on *nix systems
    # @since 14.0.0
    class Hostname < Chef::Resource
      unified_mode true

      provides :hostname

      description "Use the **hostname** resource to set the system's hostname, configure hostname and hosts config file, and re-run the Ohai hostname plugin so the hostname will be available in subsequent cookbooks."
      introduced "14.0"
      examples <<~DOC
        **Set the hostname using the IP address, as detected by Ohai**:

        ```ruby
        hostname 'example'
        ```

        **Manually specify the hostname and IP address**:

        ```ruby
        hostname 'statically_configured_host' do
          hostname 'example'
          ipaddress '198.51.100.2'
        end
        ```
      DOC

      property :hostname, String,
        description: "An optional property to set the hostname if it differs from the resource block's name.",
        name_property: true

      property :fqdn, String,
        description: "An optional property to set the fqdn if it differs from the resource block's hostname.",
        introduced: "17.0"

      property :ipaddress, String,
        description: "The IP address to use when configuring the hosts file.",
        default: lazy { node["ipaddress"] }, default_description: "The node's IP address as determined by Ohai."

      property :aliases, [ Array, nil ],
        description: "An array of hostname aliases to use when configuring the hosts file.",
        default: nil

      # override compile_time property to be true by default
      property :compile_time, [ TrueClass, FalseClass ],
        description: "Determines whether or not the resource should be run at compile time.",
        default: true, desired_state: false

      property :windows_reboot, [ TrueClass, FalseClass ],
        description: "Determines whether or not Windows should be reboot after changing the hostname, as this is required for the change to take effect.",
        default: true

      action_class do
        def append_replacing_matching_lines(path, regex, string)
          text = IO.read(path).split("\n")
          text.reject! { |s| s =~ regex }
          text += [ string ]
          file path do
            content text.join("\n") + "\n"
            owner "root"
            group node["root_group"]
            mode "0644"
            not_if { IO.read(path).split("\n").include?(string) }
          end
        end

        # read in the xml file used by Ec2ConfigService and update the Ec2SetComputerName
        # setting to disable updating the computer name so we don't revert our change on reboot
        # @return [String]
        def updated_ec2_config_xml
          begin
            require "rexml/document" unless defined?(REXML::Document)
            config = REXML::Document.new(::File.read(WINDOWS_EC2_CONFIG))
            # find an element named State with a sibling element whose value is Ec2SetComputerName
            REXML::XPath.each(config, "//Plugin/State[../Name/text() = 'Ec2SetComputerName']") do |element|
              element.text = "Disabled"
            end
          rescue
            return ""
          end
          config.to_s
        end
      end

      def is_domain_joined?
          powershell_exec!("(Get-WmiObject -Class Win32_ComputerSystem).PartofDomain").result
          # raise "Failed to check if the system is joined to the domain #{new_resource.domain_name}: #{node_domain.errors}}" if node_domain.error?
      end

      action :set, description: "Sets the node's hostname" do
        if !windows?
          ohai "reload hostname" do
            plugin "hostname"
            action :nothing
          end

          # set the hostname via /bin/hostname
          execute "set hostname to #{new_resource.hostname}" do
            command "/bin/hostname #{new_resource.hostname}"
            not_if { shell_out!("hostname").stdout.chomp == new_resource.hostname }
            notifies :reload, "ohai[reload hostname]"
          end

          # make sure node['fqdn'] resolves via /etc/hosts
          unless new_resource.ipaddress.nil?
            newline = "#{new_resource.ipaddress}"
            newline << " #{new_resource.fqdn}" unless new_resource.fqdn.to_s.empty?
            newline << " #{new_resource.hostname}"
            newline << " #{new_resource.aliases.join(" ")}" if new_resource.aliases && !new_resource.aliases.empty?
            newline << " #{new_resource.hostname[/[^\.]*/]}"
            r = append_replacing_matching_lines("/etc/hosts", /^#{new_resource.ipaddress}\s+|\s+#{new_resource.hostname}\s+/, newline)
            r.atomic_update false if docker?
            r.notifies :reload, "ohai[reload hostname]"
          end

          # setup the hostname to persist on a reboot
          case
          when darwin?
            # darwin
            execute "set HostName via scutil" do
              command "/usr/sbin/scutil --set HostName #{new_resource.hostname}"
              not_if { shell_out("/usr/sbin/scutil --get HostName").stdout.chomp == new_resource.hostname }
              notifies :reload, "ohai[reload hostname]"
            end
            execute "set ComputerName via scutil" do
              command "/usr/sbin/scutil --set ComputerName  #{new_resource.hostname}"
              not_if { shell_out("/usr/sbin/scutil --get ComputerName").stdout.chomp == new_resource.hostname }
              notifies :reload, "ohai[reload hostname]"
            end
            shortname = new_resource.hostname[/[^\.]*/]
            execute "set LocalHostName via scutil" do
              command "/usr/sbin/scutil --set LocalHostName #{shortname}"
              not_if { shell_out("/usr/sbin/scutil --get LocalHostName").stdout.chomp == shortname }
              notifies :reload, "ohai[reload hostname]"
            end
          when linux?
            case
            when ::File.exist?("/usr/bin/hostnamectl") && !docker?
              # use hostnamectl whenever we find it on linux (as systemd takes over the world)
              # this must come before other methods like /etc/hostname and /etc/sysconfig/network
              execute "hostnamectl set-hostname #{new_resource.hostname}" do
                notifies :reload, "ohai[reload hostname]"
                not_if { shell_out!("hostnamectl status", returns: [0, 1]).stdout =~ /Static hostname:\s*#{new_resource.hostname}\s*$/ }
              end
            when ::File.exist?("/etc/hostname")
              # debian family uses /etc/hostname
              # arch also uses /etc/hostname
              # the "platform: iox_xr, platform_family: wrlinux, os: linux" platform also hits this
              # the "platform: nexus, platform_family: wrlinux, os: linux" platform also hits this
              # this is also fallback for any linux systemd host in a docker container (where /usr/bin/hostnamectl will fail)
              file "/etc/hostname" do
                atomic_update false if docker?
                content "#{new_resource.hostname}\n"
                owner "root"
                group node["root_group"]
                mode "0644"
              end
            when ::File.file?("/etc/sysconfig/network")
              # older non-systemd RHEL/Fedora derived
              append_replacing_matching_lines("/etc/sysconfig/network", /^HOSTNAME\s*=/, "HOSTNAME=#{new_resource.hostname}")
            when ::File.exist?("/etc/HOSTNAME")
              # SuSE/openSUSE uses /etc/HOSTNAME
              file "/etc/HOSTNAME" do
                content "#{new_resource.hostname}\n"
                owner "root"
                group node["root_group"]
                mode "0644"
              end
            when ::File.exist?("/etc/conf.d/hostname")
              # Gentoo
              file "/etc/conf.d/hostname" do
                content "hostname=\"#{new_resource.hostname}\"\n"
                owner "root"
                group node["root_group"]
                mode "0644"
              end
            else
              # This is a failsafe for all other linux distributions where we set the hostname
              # via /etc/sysctl.conf on reboot.  This may get into a fight with other cookbooks
              # that manage sysctls on linux.
              append_replacing_matching_lines("/etc/sysctl.conf", /^\s+kernel\.hostname\s+=/, "kernel.hostname=#{new_resource.hostname}")
            end
          when ::File.exist?("/etc/rc.conf")
            # *BSD systems with /etc/rc.conf + /etc/myname
            append_replacing_matching_lines("/etc/rc.conf", /^\s+hostname\s+=/, "hostname=#{new_resource.hostname}")

            file "/etc/myname" do
              content "#{new_resource.hostname}\n"
              owner "root"
              group node["root_group"]
              mode "0644"
            end
          when ::File.exist?("/usr/sbin/svccfg") # solaris 5.11
            execute "svccfg -s system/identity:node setprop config/nodename=\'#{new_resource.hostname}\'" do
              notifies :run, "execute[svcadm refresh]", :immediately
              notifies :run, "execute[svcadm restart]", :immediately
              not_if { shell_out!("svccfg -s system/identity:node listprop config/nodename").stdout.chomp =~ %r{config/nodename\s+astring\s+#{new_resource.hostname}} }
            end
            execute "svcadm refresh" do
              command "svcadm refresh system/identity:node"
              action :nothing
            end
            execute "svcadm restart" do
              command "svcadm restart system/identity:node"
              action :nothing
            end
          else
            raise "Do not know how to set hostname on os #{node["os"]}, platform #{node["platform"]},"\
              "platform_version #{node["platform_version"]}, platform_family #{node["platform_family"]}"
          end

        else # windows
          WINDOWS_EC2_CONFIG = 'C:\Program Files\Amazon\Ec2ConfigService\Settings\config.xml'.freeze

          raise "Windows hostnames cannot contain a period." if new_resource.hostname.include?(".")

          # suppress EC2 config service from setting our hostname
          if ::File.exist?(WINDOWS_EC2_CONFIG)
            xml_contents = updated_ec2_config_xml
            if xml_contents.empty?
              Chef::Log.warn('Unable to properly parse and update C:\Program Files\Amazon\Ec2ConfigService\Settings\config.xml contents. Skipping file update.')
            else
              file WINDOWS_EC2_CONFIG do
                content xml_contents
              end
            end
          end

          unless Socket.gethostbyname(Socket.gethostname).first == new_resource.hostname
<<<<<<< HEAD
            if is_domain_joined?
              if new_resource.domain_user.nil? || new_resource.domain_password.nil?
                raise "Domain Username and Password are required parameters"
              else
                converge_by "set hostname to #{new_resource.hostname}" do
                  powershell_exec! <<~EOH
                    $user = #{new_resource.domain_user}
                    $secure_password = #{new_resource.domain_password} | Convertto-SecureString -AsPlainText -Force
                    $Credentials = New-Object System.Management.Automation.PSCredential -Argumentlist ($user, $secure_password)
                    Rename-Computer -NewName #{new_resource.hostname} -DomainCredential $Credentials
                  EOH
                end
              end
            else
              converge_by "set hostname to #{new_resource.hostname}" do
                powershell_exec! <<~EOH
                  Rename-Computer -NewName #{new_resource.hostname}
                EOH
              end
=======
            converge_by "set hostname to #{new_resource.hostname}" do
              powershell_exec! <<~EOH
                $sysInfo = Get-WmiObject -Class Win32_ComputerSystem
                $sysInfo.Rename("#{new_resource.hostname}")
              EOH
>>>>>>> 2a955d0a
            end
            # reboot because $windows
            reboot "setting hostname" do
              reason "#{ChefUtils::Dist::Infra::PRODUCT} updated system hostname"
              only_if { new_resource.windows_reboot }
              action :request_reboot
            end
          end
        end
      end
    end
  end
end<|MERGE_RESOLUTION|>--- conflicted
+++ resolved
@@ -248,7 +248,6 @@
           end
 
           unless Socket.gethostbyname(Socket.gethostname).first == new_resource.hostname
-<<<<<<< HEAD
             if is_domain_joined?
               if new_resource.domain_user.nil? || new_resource.domain_password.nil?
                 raise "Domain Username and Password are required parameters"
@@ -268,13 +267,6 @@
                   Rename-Computer -NewName #{new_resource.hostname}
                 EOH
               end
-=======
-            converge_by "set hostname to #{new_resource.hostname}" do
-              powershell_exec! <<~EOH
-                $sysInfo = Get-WmiObject -Class Win32_ComputerSystem
-                $sysInfo.Rename("#{new_resource.hostname}")
-              EOH
->>>>>>> 2a955d0a
             end
             # reboot because $windows
             reboot "setting hostname" do
