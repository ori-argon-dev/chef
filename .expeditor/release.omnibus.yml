--- conflicted
+++ resolved
@@ -40,12 +40,9 @@
     - mac_os_x-10.13-x86_64
     - mac_os_x-10.14-x86_64
     - mac_os_x-10.15-x86_64
-<<<<<<< HEAD
     - mac_os_x-11.0-x86_64
-=======
   sles-12-s390x:
     - sles-12-s390x
->>>>>>> 437b4728
   sles-12-x86_64:
     - sles-12-x86_64
     - sles-15-x86_64
