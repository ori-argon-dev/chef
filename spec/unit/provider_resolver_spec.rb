#
# Author:: Lamont Granquist (<lamont@getchef.com>)
# Copyright:: Copyright (c) 2014 Opscode, Inc.
# License:: Apache License, Version 2.0
#
# Licensed under the Apache License, Version 2.0 (the "License");
# you may not use this file except in compliance with the License.
# You may obtain a copy of the License at
#
#     http://www.apache.org/licenses/LICENSE-2.0
#
# Unless required by applicable law or agreed to in writing, software
# distributed under the License is distributed on an "AS IS" BASIS,
# WITHOUT WARRANTIES OR CONDITIONS OF ANY KIND, either express or implied.
# See the License for the specific language governing permissions and
# limitations under the License.
#

require 'spec_helper'
require 'chef/mixin/convert_to_class_name'

include Chef::Mixin::ConvertToClassName

describe Chef::ProviderResolver do

  let(:node) do
    node = Chef::Node.new
    allow(node).to receive(:[]).with(:os).and_return(os)
    allow(node).to receive(:[]).with(:platform_family).and_return(platform_family)
    allow(node).to receive(:[]).with(:platform).and_return(platform)
    allow(node).to receive(:[]).with(:platform_version).and_return(platform_version)
    allow(node).to receive(:is_a?).and_return(Chef::Node)
    node
  end

  let(:provider_resolver) { Chef::ProviderResolver.new(node, resource, action) }

  let(:action) { :start }

  let(:resolved_provider) { provider_resolver.resolve }

  let(:provider) { nil }

  let(:resource_name) { :service }

  let(:resource) { double(Chef::Resource, provider: provider, resource_name: resource_name) }

  describe "resolving service resource" do
    def stub_service_providers(*services)
      services ||= []
      allow(Chef::Platform::ServiceHelpers).to receive(:service_resource_providers)
        .and_return(services)
    end

    def stub_service_configs(*configs)
      configs ||= []
      allow(Chef::Platform::ServiceHelpers).to receive(:config_for_service).with("ntp")
        .and_return(configs)
    end

    before do
      expect(provider_resolver).not_to receive(:maybe_chef_platform_lookup)
      allow(resource).to receive(:service_name).and_return("ntp")
    end

    shared_examples_for "an ubuntu platform with upstart, update-rc.d and systemd" do
      before do
        stub_service_providers(:debian, :invokercd, :upstart, :systemd)
      end

      it "when only the SysV init script exists, it returns a Service::Debian provider" do
        allow(Chef::Platform::ServiceHelpers).to receive(:config_for_service).with("ntp")
          .and_return( [ :initd, :systemd ] )
        expect(resolved_provider).to eql(Chef::Provider::Service::Systemd)
      end

      it "when both SysV and Upstart scripts exist, it returns a Service::Upstart provider" do
        allow(Chef::Platform::ServiceHelpers).to receive(:config_for_service).with("ntp")
          .and_return( [ :initd, :upstart, :systemd ] )
        expect(resolved_provider).to eql(Chef::Provider::Service::Systemd)
      end

      it "when only the Upstart script exists, it returns a Service::Upstart provider" do
        allow(Chef::Platform::ServiceHelpers).to receive(:config_for_service).with("ntp")
          .and_return( [ :upstart, :systemd ] )
        expect(resolved_provider).to eql(Chef::Provider::Service::Systemd)
      end

      it "when both do not exist, it calls the old style provider resolver and returns a Debian Provider" do
        allow(Chef::Platform::ServiceHelpers).to receive(:config_for_service).with("ntp")
          .and_return( [ :systemd ] )
        expect(resolved_provider).to eql(Chef::Provider::Service::Systemd)
      end
      it "when only the SysV init script exists, it returns a Service::Debian provider" do
        allow(Chef::Platform::ServiceHelpers).to receive(:config_for_service).with("ntp")
          .and_return( [ :initd ] )
        expect(resolved_provider).to eql(Chef::Provider::Service::Debian)
      end

      it "when both SysV and Upstart scripts exist, it returns a Service::Upstart provider" do
        allow(Chef::Platform::ServiceHelpers).to receive(:config_for_service).with("ntp")
          .and_return( [ :initd, :upstart ] )
        expect(resolved_provider).to eql(Chef::Provider::Service::Upstart)
      end

      it "when only the Upstart script exists, it returns a Service::Upstart provider" do
        allow(Chef::Platform::ServiceHelpers).to receive(:config_for_service).with("ntp")
          .and_return( [ :upstart ] )
        expect(resolved_provider).to eql(Chef::Provider::Service::Upstart)
      end

      it "when both do not exist, it calls the old style provider resolver and returns a Debian Provider" do
        allow(Chef::Platform::ServiceHelpers).to receive(:config_for_service).with("ntp")
          .and_return( [ ] )
        expect(resolved_provider).to eql(Chef::Provider::Service::Systemd)
      end
    end

    shared_examples_for "an ubuntu platform with upstart and update-rc.d" do
      before do
        stub_service_providers(:debian, :invokercd, :upstart)
      end

      # needs to be handled by the highest priority init.d handler
      context "when only the SysV init script exists" do
        before do
          allow(Chef::Platform::ServiceHelpers).to receive(:config_for_service).with("ntp")
            .and_return( [ :initd ] )
        end

        it "enables init, invokercd, debian and upstart providers" do
          expect(provider_resolver.enabled_handlers).to include(
            Chef::Provider::Service::Debian,
            Chef::Provider::Service::Init,
            Chef::Provider::Service::Invokercd,
            Chef::Provider::Service::Upstart,
          )
        end

        it "supports all the enabled handlers except for upstart" do
          expect(provider_resolver.supported_handlers).to include(
            Chef::Provider::Service::Debian,
            Chef::Provider::Service::Init,
            Chef::Provider::Service::Invokercd,
          )
          expect(provider_resolver.supported_handlers).to_not include(
            Chef::Provider::Service::Upstart,
          )
        end

        it "returns a Service::Debian provider" do
          expect(resolved_provider).to eql(Chef::Provider::Service::Debian)
        end
      end

      # on ubuntu this must be handled by upstart, the init script will exit 1 and fail
      context "when both SysV and Upstart scripts exist" do
        before do
          allow(Chef::Platform::ServiceHelpers).to receive(:config_for_service).with("ntp")
            .and_return( [ :initd, :upstart ] )
        end

        it "enables init, invokercd, debian and upstart providers" do
          expect(provider_resolver.enabled_handlers).to include(
            Chef::Provider::Service::Debian,
            Chef::Provider::Service::Init,
            Chef::Provider::Service::Invokercd,
            Chef::Provider::Service::Upstart,
          )
        end

        it "supports all the enabled handlers" do
          expect(provider_resolver.supported_handlers).to include(
            Chef::Provider::Service::Debian,
            Chef::Provider::Service::Init,
            Chef::Provider::Service::Invokercd,
            Chef::Provider::Service::Upstart,
          )
        end

        it "returns a Service::Upstart provider" do
          expect(resolved_provider).to eql(Chef::Provider::Service::Upstart)
        end
      end

      # this case is a pure-upstart script which is easy
      context "when only the Upstart script exists" do
        before do
          allow(Chef::Platform::ServiceHelpers).to receive(:config_for_service).with("ntp")
            .and_return( [ :upstart ] )
        end

        it "enables init, invokercd, debian and upstart providers" do
          expect(provider_resolver.enabled_handlers).to include(
            Chef::Provider::Service::Debian,
            Chef::Provider::Service::Init,
            Chef::Provider::Service::Invokercd,
            Chef::Provider::Service::Upstart,
          )
        end

        it "supports only the upstart handler" do
          expect(provider_resolver.supported_handlers).to include(
            Chef::Provider::Service::Upstart,
          )
          expect(provider_resolver.supported_handlers).to_not include(
            Chef::Provider::Service::Debian,
            Chef::Provider::Service::Init,
            Chef::Provider::Service::Invokercd,
          )
        end

        it "returns a Service::Upstart provider" do
          expect(resolved_provider).to eql(Chef::Provider::Service::Upstart)
        end
      end

      # this case is important to get correct for why-run when no config is setup
      context "when both do not exist" do
        before do
          allow(Chef::Platform::ServiceHelpers).to receive(:config_for_service).with("ntp")
            .and_return( [ ] )
        end

        it "enables init, invokercd, debian and upstart providers" do
          expect(provider_resolver.enabled_handlers).to include(
            Chef::Provider::Service::Debian,
            Chef::Provider::Service::Init,
            Chef::Provider::Service::Invokercd,
            Chef::Provider::Service::Upstart,
          )
        end

        it "no providers claim to support the resource" do
          expect(provider_resolver.supported_handlers).to_not include(
            Chef::Provider::Service::Upstart,
            Chef::Provider::Service::Debian,
            Chef::Provider::Service::Init,
            Chef::Provider::Service::Invokercd,
          )
        end

        it "returns a Debian Provider" do
          expect(resolved_provider).to eql(Chef::Provider::Service::Upstart)
        end
      end
    end

    shared_examples_for "a debian platform using the insserv provider" do
      context "with a default install" do
        before do
          stub_service_providers(:debian, :invokercd, :insserv)
        end

        it "uses the Service::Insserv Provider to manage sysv init scripts" do
          allow(Chef::Platform::ServiceHelpers).to receive(:config_for_service).with("ntp")
            .and_return( [ :initd ] )
          expect(resolved_provider).to eql(Chef::Provider::Service::Insserv)
        end

        it "uses the Service::Insserv Provider when there is no config" do
          allow(Chef::Platform::ServiceHelpers).to receive(:config_for_service).with("ntp")
            .and_return( [ ] )
          expect(resolved_provider).to eql(Chef::Provider::Service::Insserv)
        end
      end

      context "when the user has installed upstart" do
        before do
          stub_service_providers(:debian, :invokercd, :insserv, :upstart)
        end

        it "when only the SysV init script exists, it returns an Insserv  provider" do
          allow(Chef::Platform::ServiceHelpers).to receive(:config_for_service).with("ntp")
            .and_return( [ :initd ] )
          expect(resolved_provider).to eql(Chef::Provider::Service::Insserv)
        end

        it "when both SysV and Upstart scripts exist, it returns a Service::Upstart provider" do
          allow(Chef::Platform::ServiceHelpers).to receive(:config_for_service).with("ntp")
            .and_return( [ :initd, :upstart ] )
          expect(resolved_provider).to eql(Chef::Provider::Service::Upstart)
        end

        it "when only the Upstart script exists, it returns a Service::Upstart provider" do
          allow(Chef::Platform::ServiceHelpers).to receive(:config_for_service).with("ntp")
            .and_return( [ :upstart ] )
          expect(resolved_provider).to eql(Chef::Provider::Service::Upstart)
        end

        it "when both do not exist, it calls the old style provider resolver and returns a Debian Provider" do
          allow(Chef::Platform::ServiceHelpers).to receive(:config_for_service).with("ntp")
            .and_return( [ ] )
          expect(resolved_provider).to eql(Chef::Provider::Service::Upstart)
        end
      end
    end

    describe "on Ubuntu 14.10" do
      let(:os) { "linux" }
      let(:platform) { "ubuntu" }
      let(:platform_family) { "debian" }
      let(:platform_version) { "14.04" }

      it_behaves_like "an ubuntu platform with upstart, update-rc.d and systemd"
    end

    describe "on Ubuntu 14.04" do
      let(:os) { "linux" }
      let(:platform) { "ubuntu" }
      let(:platform_family) { "debian" }
      let(:platform_version) { "14.04" }

      it_behaves_like "an ubuntu platform with upstart and update-rc.d"
    end

    describe "on Ubuntu 10.04" do
      let(:os) { "linux" }
      let(:platform) { "ubuntu" }
      let(:platform_family) { "debian" }
      let(:platform_version) { "10.04" }

      it_behaves_like "an ubuntu platform with upstart and update-rc.d"
    end

    # old debian uses the Debian provider (does not have insserv or upstart, or update-rc.d???)
    describe "on Debian 4.0" do
      let(:os) { "linux" }
      let(:platform) { "debian" }
      let(:platform_family) { "debian" }
      let(:platform_version) { "4.0" }

      #it_behaves_like "a debian platform using the debian provider"
    end

    # Debian replaced the debian provider with insserv in the FIXME:VERSION distro
    describe "on Debian 7.0" do
      let(:os) { "linux" }
      let(:platform) { "debian" }
      let(:platform_family) { "debian" }
      let(:platform_version) { "7.0" }

      it_behaves_like "a debian platform using the insserv provider"
    end

    %w{solaris2 openindiana opensolaris nexentacore omnios smartos}.each do |platform|
      describe "on #{platform}" do
        let(:os) { "solaris2" }
        let(:platform) { platform }
        let(:platform_family) { platform }
        let(:platform_version) { "5.11" }

        it "returns a Solaris provider" do
          stub_service_providers
          stub_service_configs
          expect(resolved_provider).to eql(Chef::Provider::Service::Solaris)
        end

        it "always returns a Solaris provider" do
          # no matter what we stub on the next two lines we should get a Solaris provider
          stub_service_providers(:debian, :invokercd, :insserv, :upstart, :redhat, :systemd)
          stub_service_configs(:initd, :upstart, :xinetd, :user_local_etc_rcd, :systemd)
          expect(resolved_provider).to eql(Chef::Provider::Service::Solaris)
        end
      end
    end

    %w{mswin mingw32 windows}.each do |platform|
      describe "on #{platform}" do
        let(:os) { "windows" }
        let(:platform) { platform }
        let(:platform_family) { "windows" }
        let(:platform_version) { "5.11" }

        it "returns a Windows provider" do
          stub_service_providers
          stub_service_configs
          expect(resolved_provider).to eql(Chef::Provider::Service::Windows)
        end

        it "always returns a Windows provider" do
          # no matter what we stub on the next two lines we should get a Windows provider
          stub_service_providers(:debian, :invokercd, :insserv, :upstart, :redhat, :systemd)
          stub_service_configs(:initd, :upstart, :xinetd, :user_local_etc_rcd, :systemd)
          expect(resolved_provider).to eql(Chef::Provider::Service::Windows)
        end
      end
    end

    %w{mac_os_x mac_os_x_server}.each do |platform|
      describe "on #{platform}" do
        let(:os) { "darwin" }
        let(:platform) { platform }
        let(:platform_family) { "mac_os_x" }
        let(:platform_version) { "10.9.2" }

        it "returns a Macosx provider" do
          stub_service_providers
          stub_service_configs
          expect(resolved_provider).to eql(Chef::Provider::Service::Macosx)
        end

        it "always returns a Macosx provider" do
          # no matter what we stub on the next two lines we should get a Macosx provider
          stub_service_providers(:debian, :invokercd, :insserv, :upstart, :redhat, :systemd)
          stub_service_configs(:initd, :upstart, :xinetd, :user_local_etc_rcd, :systemd)
          expect(resolved_provider).to eql(Chef::Provider::Service::Macosx)
        end
      end
    end

    %w{freebsd netbsd}.each do |platform|
      describe "on #{platform}" do
        let(:os) { platform }
        let(:platform) { platform }
        let(:platform_family) { platform }
        let(:platform_version) { "10.0-RELEASE" }

        it "returns a Freebsd provider if it finds the /usr/local/etc/rc.d initscript" do
          stub_service_providers
          stub_service_configs(:usr_local_etc_rcd)
          expect(resolved_provider).to eql(Chef::Provider::Service::Freebsd)
        end

        it "returns a Freebsd provider if it finds the /etc/rc.d initscript" do
          stub_service_providers
          stub_service_configs(:etc_rcd)
          expect(resolved_provider).to eql(Chef::Provider::Service::Freebsd)
        end

        it "always returns a Freebsd provider if it finds the /usr/local/etc/rc.d initscript" do
          # should only care about :usr_local_etc_rcd stub in the service configs
          stub_service_providers(:debian, :invokercd, :insserv, :upstart, :redhat, :systemd)
          stub_service_configs(:usr_local_etc_rcd, :initd, :upstart, :xinetd, :systemd)
          expect(resolved_provider).to eql(Chef::Provider::Service::Freebsd)
        end

        it "always returns a Freebsd provider if it finds the /usr/local/etc/rc.d initscript" do
          # should only care about :etc_rcd stub in the service configs
          stub_service_providers(:debian, :invokercd, :insserv, :upstart, :redhat, :systemd)
          stub_service_configs(:etc_rcd, :initd, :upstart, :xinetd, :systemd)
          expect(resolved_provider).to eql(Chef::Provider::Service::Freebsd)
        end

        it "foo" do
          stub_service_providers
          stub_service_configs
          expect(resolved_provider).to eql(Chef::Provider::Service::Freebsd)
        end
      end
    end

  end

  describe "resolving static providers" do
    def resource_class(resource)
      Chef::Resource.const_get(convert_to_class_name(resource.to_s))
    end
      static_mapping = {
        apt_package:  Chef::Provider::Package::Apt,
        bash: Chef::Provider::Script,
        bff_package: Chef::Provider::Package::Aix,
        breakpoint:  Chef::Provider::Breakpoint,
        chef_gem: Chef::Provider::Package::Rubygems,
        cookbook_file:  Chef::Provider::CookbookFile,
        csh:  Chef::Provider::Script,
        deploy:   Chef::Provider::Deploy::Timestamped,
        deploy_revision:  Chef::Provider::Deploy::Revision,
        directory:  Chef::Provider::Directory,
        dpkg_package: Chef::Provider::Package::Dpkg,
        dsc_script: Chef::Provider::DscScript,
        easy_install_package:  Chef::Provider::Package::EasyInstall,
        erl_call: Chef::Provider::ErlCall,
        execute:  Chef::Provider::Execute,
        file: Chef::Provider::File,
        gem_package: Chef::Provider::Package::Rubygems,
        git:  Chef::Provider::Git,
        homebrew_package: Chef::Provider::Package::Homebrew,
        http_request: Chef::Provider::HttpRequest,
        ips_package: Chef::Provider::Package::Ips,
        link:  Chef::Provider::Link,
        log:  Chef::Provider::Log::ChefLog,
        macports_package:  Chef::Provider::Package::Macports,
        pacman_package: Chef::Provider::Package::Pacman,
        paludis_package: Chef::Provider::Package::Paludis,
        perl: Chef::Provider::Script,
        portage_package:  Chef::Provider::Package::Portage,
        python: Chef::Provider::Script,
        remote_directory: Chef::Provider::RemoteDirectory,
        route:  Chef::Provider::Route,
        rpm_package:  Chef::Provider::Package::Rpm,
        ruby:  Chef::Provider::Script,
        ruby_block:   Chef::Provider::RubyBlock,
        script:   Chef::Provider::Script,
        smartos_package:  Chef::Provider::Package::SmartOS,
        solaris_package:  Chef::Provider::Package::Solaris,
        subversion:   Chef::Provider::Subversion,
        template:   Chef::Provider::Template,
        timestamped_deploy:  Chef::Provider::Deploy::Timestamped,
        whyrun_safe_ruby_block:  Chef::Provider::WhyrunSafeRubyBlock,
        windows_package:  Chef::Provider::Package::Windows,
        windows_service:  Chef::Provider::Service::Windows,
        yum_package:  Chef::Provider::Package::Yum,
      }

    describe "on Ubuntu 14.04" do
      let(:os) { "linux" }
      let(:platform) { "ubuntu" }
      let(:platform_family) { "debian" }
      let(:platform_version) { "14.04" }

      supported_providers = [
        :apt_package, :bash, :breakpoint, :chef_gem, :cookbook_file, :csh, :deploy,
<<<<<<< HEAD
        :deploy_revision, :directory, :dpkg_package, :easy_install_package,
        :erl_call, :execute, :file, :gem_package, :git, :http_request, :link, :log, :pacman_package, :paludis_package,
        :perl, :python, :remote_directory, :route, :rpm_package, :ruby, :ruby_block, :script,
        :subversion, :template, :timestamped_deploy, :whyrun_safe_ruby_block, :yum_package, :homebrew_package,
=======
        :deploy_revision, :directory, :dpkg_package, :easy_install_package, :erl_call,
        :execute, :file, :gem_package, :git, :homebrew_package, :http_request, :link,
        :log, :macports_package, :pacman_package, :paludis_package, :perl, :python,
        :remote_directory, :route, :rpm_package, :ruby, :ruby_block, :script, :subversion,
        :template, :timestamped_deploy, :whyrun_safe_ruby_block, :yum_package,
>>>>>>> a7f5c929
      ]

      supported_providers.each do |static_resource|
        static_provider = static_mapping[static_resource]
        context "when the resource is a #{static_resource}" do
          let(:resource) { double(Chef::Resource, provider: nil, resource_name: static_resource) }
          let(:action) { :start }  # in reality this doesn't matter much
          it "should resolve to a #{static_provider} provider" do
            expect(provider_resolver).not_to receive(:maybe_chef_platform_lookup)
            expect(resolved_provider).to eql(static_provider)
          end
        end
      end

      unsupported_providers = [
<<<<<<< HEAD
        :bff_package, :dsc_script, :ips_package, :macports_package,
        :smartos_package, :solaris_package, :windows_package,
        :windows_service,
=======
        :bff_package, :dsc_script, :ips_package, :smartos_package,
        :solaris_package, :windows_package, :windows_service,
>>>>>>> a7f5c929
      ]

      unsupported_providers.each do |static_resource|
        static_provider = static_mapping[static_resource]
        context "when the resource is a #{static_resource}" do
          let(:resource) { double(Chef::Resource, provider: nil, resource_name: static_resource) }
          let(:action) { :start }  # in reality this doesn't matter much
          it "should fall back into the old provider mapper code and hooks" do
            retval = Object.new
            expect(provider_resolver).to receive(:maybe_chef_platform_lookup).and_return(retval)
            expect(resolved_provider).to equal(retval)
          end
        end
      end
    end
  end
end<|MERGE_RESOLUTION|>--- conflicted
+++ resolved
@@ -511,18 +511,11 @@
 
       supported_providers = [
         :apt_package, :bash, :breakpoint, :chef_gem, :cookbook_file, :csh, :deploy,
-<<<<<<< HEAD
-        :deploy_revision, :directory, :dpkg_package, :easy_install_package,
-        :erl_call, :execute, :file, :gem_package, :git, :http_request, :link, :log, :pacman_package, :paludis_package,
-        :perl, :python, :remote_directory, :route, :rpm_package, :ruby, :ruby_block, :script,
-        :subversion, :template, :timestamped_deploy, :whyrun_safe_ruby_block, :yum_package, :homebrew_package,
-=======
         :deploy_revision, :directory, :dpkg_package, :easy_install_package, :erl_call,
         :execute, :file, :gem_package, :git, :homebrew_package, :http_request, :link,
         :log, :macports_package, :pacman_package, :paludis_package, :perl, :python,
         :remote_directory, :route, :rpm_package, :ruby, :ruby_block, :script, :subversion,
         :template, :timestamped_deploy, :whyrun_safe_ruby_block, :yum_package,
->>>>>>> a7f5c929
       ]
 
       supported_providers.each do |static_resource|
@@ -538,14 +531,8 @@
       end
 
       unsupported_providers = [
-<<<<<<< HEAD
-        :bff_package, :dsc_script, :ips_package, :macports_package,
-        :smartos_package, :solaris_package, :windows_package,
-        :windows_service,
-=======
         :bff_package, :dsc_script, :ips_package, :smartos_package,
         :solaris_package, :windows_package, :windows_service,
->>>>>>> a7f5c929
       ]
 
       unsupported_providers.each do |static_resource|
